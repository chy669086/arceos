--- conflicted
+++ resolved
@@ -7,6 +7,7 @@
 use log::{error, info};
 use mem::*;
 use signal::*;
+use socket::*;
 use task::*;
 use utils::*;
 extern crate axlog;
@@ -26,22 +27,7 @@
 use syscall_id::*;
 use SyscallId::*;
 
-<<<<<<< HEAD
-use crate::syscall::{
-    flags::{IoVec, RLimit, SigMaskFlag},
-    mem::syscall_mprotect,
-    signal::{
-        syscall_kill, syscall_sigaction, syscall_sigprocmask, syscall_sigreturn, syscall_tkill,
-    },
-    socket::{
-        syscall_bind, syscall_get_sock_name, syscall_listen, syscall_recvfrom, syscall_sendto,
-        syscall_set_sock_opt, syscall_socket,
-    },
-};
-
-=======
 use self::futex::check_dead_wait;
->>>>>>> b07c55cf
 pub mod task;
 
 #[no_mangle]
@@ -158,16 +144,13 @@
             args[1] as usize,
             MMAPPROT::from_bits_truncate(args[2] as u32),
         ),
-<<<<<<< HEAD
-        SYSCALL_FCNTL64 => syscall_fcntl64(args[0] as usize, args[1] as usize, args[2] as usize),
+        FCNTL64 => syscall_fcntl64(args[0] as usize, args[1] as usize, args[2] as usize),
 
-        SYSCALL_SOCKET => syscall_socket(args[0], args[1], args[2]),
-        SYSCALL_BIND => syscall_bind(args[0], args[1] as *const u8, args[2]),
-        SYSCALL_LISTEN => syscall_listen(args[0], args[1]),
-        SYSCALL_GETSOCKNAME => {
-            syscall_get_sock_name(args[0], args[1] as *mut u8, args[2] as *mut usize)
-        }
-        SYSCALL_SENDTO => syscall_sendto(
+        SOCKET => syscall_socket(args[0], args[1], args[2]),
+        BIND => syscall_bind(args[0], args[1] as *const u8, args[2]),
+        LISTEN => syscall_listen(args[0], args[1]),
+        GETSOCKNAME => syscall_get_sock_name(args[0], args[1] as *mut u8, args[2] as *mut usize),
+        SENDTO => syscall_sendto(
             args[0],
             args[1] as *const u8,
             args[2],
@@ -175,7 +158,7 @@
             args[4] as *const u8,
             args[5],
         ),
-        SYSCALL_RECVFROM => syscall_recvfrom(
+        RECVFROM => syscall_recvfrom(
             args[0],
             args[1] as *mut u8,
             args[2],
@@ -183,13 +166,10 @@
             args[4] as *mut u8,
             args[5] as *mut usize,
         ),
-        SYSCALL_SETSOCKOPT => {
+        SETSOCKOPT => {
             syscall_set_sock_opt(args[0], args[1], args[2], args[3] as *const u8, args[4])
         }
 
-=======
-        FCNTL64 => syscall_fcntl64(args[0] as usize, args[1] as usize, args[2] as usize),
->>>>>>> b07c55cf
         _ => {
             error!("Invalid Syscall Id: {}!", syscall_id);
             // return -1;
