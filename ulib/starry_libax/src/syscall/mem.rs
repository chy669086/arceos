use crate::fs::FileDesc;

use super::flags::{MMAPFlags, MMAPPROT};
extern crate alloc;
use alloc::boxed::Box;
use axmem::MemBackend;
use axprocess::process::current_process;
use log::info;
use memory_addr::VirtAddr;
const MAX_HEAP_SIZE: usize = 4096;
/// 修改用户堆大小，
///
/// - 如输入 brk 为 0 ，则返回堆顶地址
/// - 否则，尝试修改堆顶为 brk，成功时返回0，失败时返回-1。
pub fn syscall_brk(brk: usize) -> isize {
    let curr_process = current_process();
    let mut inner = curr_process.inner.lock();
    let mut return_val: isize = inner.heap_top as isize;
    if brk != 0 {
        if brk < inner.heap_bottom || brk > inner.heap_bottom + MAX_HEAP_SIZE {
            return_val = -1;
        } else {
            inner.heap_top = brk;
            return_val = brk as isize;
        }
    }
    drop(inner);
    return_val
}

/// 将文件内容映射到内存中
/// offset参数指定了从文件区域中的哪个字节开始映射，它必须是系统分页大小的倍数
/// len指定了映射文件的长度
/// prot指定了页面的权限
/// flags指定了映射的方法
pub fn syscall_mmap(
    start: usize,
    len: usize,
    prot: MMAPPROT,
    flags: MMAPFlags,
    fd: usize,
    offset: usize,
) -> isize {
    let fixed = flags.contains(MMAPFlags::MAP_FIXED);
    // try to map to NULL
    if fixed && start == 0 {
        return -1;
    }

    let curr = current_process();
    let inner = curr.inner.lock();
    let addr = if flags.contains(MMAPFlags::MAP_ANONYMOUS) {
        // no file
        inner
            .memory_set
            .lock()
            .mmap(start.into(), len, prot.into(), fixed, None)
    } else {
        // file backend
        info!("[mmap] fd: {}, offset: 0x{:x}", fd, offset);
        let file = match &inner.fd_manager.fd_table[fd] {
            // 文件描述符表里面存的是文件描述符，这很合理罢
            Some(file) => Box::new(
                file.lock()
                    .as_any()
                    .downcast_ref::<FileDesc>()
                    .expect("Try to mmap with a non-file backend")
                    .file
                    .lock()
                    .clone(),
            ),
            // fd not found
            None => return -1,
        };

        let backend = MemBackend::new(file, offset as u64);
        inner
            .memory_set
            .lock()
            .mmap(start.into(), len, prot.into(), fixed, Some(backend))
    };
    drop(inner);
    drop(curr);

    unsafe { riscv::asm::sfence_vma_all() };
    info!("mmap: 0x{:x}", addr);
    // info!("val: {}", unsafe { *(addr as *const usize) });
    addr
}

pub fn syscall_munmap(start: usize, len: usize) -> isize {
    let curr = current_process();
    let inner = curr.inner.lock();
    inner.memory_set.lock().munmap(start.into(), len);
    drop(inner);
    drop(curr);
    unsafe { riscv::asm::sfence_vma_all() };

    0
}

<<<<<<< HEAD
pub fn syscall_mprotect(start: usize, len: usize, protect: MMAPPROT) -> isize {
=======
pub fn syscall_msync(start: usize, len: usize) -> isize {
    let curr = current_process();
    let inner = curr.inner.lock();
    inner.memory_set.lock().msync(start.into(), len);

    drop(inner);
    drop(curr);

    0
}

pub fn syscall_mprotect(start: usize, len: usize, prot: MMAPPROT) -> isize {
    let curr = current_process();
    let inner = curr.inner.lock();

    inner
        .memory_set
        .lock()
        .mprotect(VirtAddr::from(start), len, prot.into());

    unsafe { riscv::asm::sfence_vma_all() };

>>>>>>> b6f52bba
    0
}<|MERGE_RESOLUTION|>--- conflicted
+++ resolved
@@ -99,9 +99,6 @@
     0
 }
 
-<<<<<<< HEAD
-pub fn syscall_mprotect(start: usize, len: usize, protect: MMAPPROT) -> isize {
-=======
 pub fn syscall_msync(start: usize, len: usize) -> isize {
     let curr = current_process();
     let inner = curr.inner.lock();
@@ -124,6 +121,5 @@
 
     unsafe { riscv::asm::sfence_vma_all() };
 
->>>>>>> b6f52bba
     0
 }