--- conflicted
+++ resolved
@@ -1,6 +1,5 @@
 name: Build CI
 
-<<<<<<< HEAD
 on:
   push:
     branches-ignore:
@@ -11,9 +10,6 @@
       
 env:
   rust-toolchain: nightly
-=======
-on: [push, pull_request]
->>>>>>> 1d055322
 
 jobs:
   clippy:
