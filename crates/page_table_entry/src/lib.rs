//! This crate provides the definition of page table entry for various hardware
//! architectures.
//!
//! Currently supported architectures and page table entry types:
//!
//! - x86: [`x86_64::X64PTE`]
//! - ARM: [`aarch64::A64PTE`]
//! - RISC-V: [`riscv::Rv64PTE`]
//!
//! All these types implement the [`GenericPTE`] trait, which provides unified
//! methods for manipulating various page table entries.

#![no_std]
#![feature(doc_auto_cfg)]
#![feature(doc_cfg)]

mod arch;

use core::fmt::Debug;
use memory_addr::PhysAddr;

pub use self::arch::*;

bitflags::bitflags! {
    /// Generic page table entry flags that indicate the corresponding mapped
    /// memory region permissions and attributes.
    #[derive(Debug, Clone, Copy)]
    pub struct MappingFlags: usize {
        /// The memory is readable.
        const READ          = 1 << 0;
        /// The memory is writable.
        const WRITE         = 1 << 1;
        /// The memory is executable.
        const EXECUTE       = 1 << 2;
        /// The memory is user accessible.
        const USER          = 1 << 3;
        /// The memory is device memory.
        const DEVICE        = 1 << 4;
        /// The memory is uncached.
        const UNCACHED      = 1 << 5;
    }
}

/// A generic page table entry.
///
/// All architecture-specific page table entry types implement this trait.
pub trait GenericPTE: Debug + Clone + Copy + Sync + Send + Sized {
    /// Creates a page table entry point to a terminate page or block.
    fn new_page(paddr: PhysAddr, flags: MappingFlags, is_huge: bool) -> Self;
<<<<<<< HEAD

=======
>>>>>>> 84b457ef
    fn new_fault_page(_is_huge: bool) -> Self {
        panic!("Only implemented for riscv for now.");
    }
    /// Creates a page table entry point to a next level page table.
    fn new_table(paddr: PhysAddr) -> Self;

    /// Returns the physical address mapped by this entry.
    fn paddr(&self) -> PhysAddr;
    /// Returns the flags of this entry.
    fn flags(&self) -> MappingFlags;

    /// Set mapped physical address of the entry.
    fn set_paddr(&mut self, paddr: PhysAddr);
    /// Set flags of the entry.
    fn set_flags(&mut self, flags: MappingFlags, is_huge: bool);

    /// Returns whether this entry is zero.
    fn is_unused(&self) -> bool;
    /// Returns whether this entry flag indicates present.
    fn is_present(&self) -> bool;
    /// For non-last level translation, returns whether this entry maps to a
    /// huge frame.
    fn is_huge(&self) -> bool;
    /// Set this entry to zero.
    fn clear(&mut self);
}<|MERGE_RESOLUTION|>--- conflicted
+++ resolved
@@ -47,10 +47,6 @@
 pub trait GenericPTE: Debug + Clone + Copy + Sync + Send + Sized {
     /// Creates a page table entry point to a terminate page or block.
     fn new_page(paddr: PhysAddr, flags: MappingFlags, is_huge: bool) -> Self;
-<<<<<<< HEAD
-
-=======
->>>>>>> 84b457ef
     fn new_fault_page(_is_huge: bool) -> Self {
         panic!("Only implemented for riscv for now.");
     }
