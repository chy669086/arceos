#![cfg_attr(not(test), no_std)]

use axfs_os::types::Kstat;
use flags::{MMAPFlags, TimeSecs, TimeVal, UtsName, WaitFlags, MMAPPROT, TMS};
<<<<<<< HEAD
use fs::*;
=======
use fs::{syscall_close, syscall_open, syscall_read};
use log::error;
>>>>>>> f3aac676
use mem::{syscall_brk, syscall_mmap, syscall_munmap};
use task::*;

extern crate axlog;
extern crate log;

extern crate alloc;
mod flags;
mod fs;
mod mem;
mod syscall_id;
#[allow(unused)]
use syscall_id::*;

mod task;
#[no_mangle]
// #[cfg(feature = "user")]
pub fn syscall(syscall_id: usize, args: [usize; 6]) -> isize {
<<<<<<< HEAD
    axlog::info!("syscall: {}", get_syscall_name(syscall_id));
    axlog::info!("args: {:?}", args);
=======
>>>>>>> f3aac676
    match syscall_id {
        SYSCALL_OPENAT => syscall_openat(args[0], args[1] as *const u8, args[2] as usize, args[3] as u8), // args[0] is fd, args[1] is filename, args[2] is flags, args[3] is mode
        SYSCALL_CLOSE => syscall_close(args[0]), // args[0] is fd
        SYSCALL_READ => syscall_read(args[0], args[1] as *mut u8, args[2]),
        SYSCALL_WRITE => syscall_write(args[0], args[1] as *const u8, args[2]),
        SYSCALL_EXIT => syscall_exit(args[0] as i32),
        SYSCALL_EXECVE => syscall_exec(args[0] as *const u8, args[1] as *const usize),
        SYSCALL_CLONE => syscall_clone(args[0], args[1], args[2], args[3], args[4]),
        SYSCALL_NANO_SLEEP => syscall_sleep(args[0] as *const TimeSecs, args[1] as *mut TimeSecs),
        SYSCALL_SCHED_YIELD => syscall_yield(),
        SYSCALL_TIMES => syscall_time(args[0] as *mut TMS),
        SYSCALL_UNAME => syscall_uname(args[0] as *mut UtsName),
        SYSCALL_GETTIMEOFDAY => syscall_get_time_of_day(args[0] as *mut TimeVal),
        SYSCALL_GETPID => syscall_getpid(),
        SYSCALL_GETPPID => syscall_getppid(),
        SYSCALL_WAIT4 => syscall_wait4(
            args[0] as isize,
            args[1] as *mut i32,
            WaitFlags::from_bits(args[2] as u32).unwrap(),
        ),
        SYSCALL_BRK => syscall_brk(args[0] as usize),
        SYSCALL_MUNMAP => syscall_munmap(args[0], args[1]),
        SYSCALL_MMAP => syscall_mmap(
            args[0],
            args[1],
            MMAPPROT::from_bits_truncate(args[2] as u32),
            MMAPFlags::from_bits_truncate(args[3] as u32),
            args[4] as i32,
            args[5],
        ),
        SYSCALL_GETCWD => syscall_getcwd(args[0] as *mut u8, args[1]),
        SYSCALL_PIPE2 => syscall_pipe2(args[0] as *mut u32),
        SYSCALL_DUP => syscall_dup(args[0]),
        SYSCALL_DUP3 => syscall_dup3(args[0], args[1]),
        SYSCALL_MKDIRAT => syscall_mkdirat(args[0], args[1] as *const u8, args[2] as u32),
        SYSCALL_CHDIR => syscall_chdir(args[0] as *const u8),
        SYSCALL_GETDENTS64 => syscall_getdents64(args[0], args[1] as *mut u8, args[2] as usize),
        SYSCALL_UNLINKAT => syscall_unlinkat(args[0], args[1] as *const u8, args[2] as usize),
        SYSCALL_MOUNT => syscall_mount(
            args[0] as *const u8,
            args[1] as *const u8,
            args[2] as *const u8,
            args[3] as usize,
            args[4] as *const u8,
        ),
        SYSCALL_UNMOUNT => syscall_umount(args[0] as *const u8, args[1] as usize),
        SYSCALL_FSTAT => syscall_fstat(args[0], args[1] as *mut Kstat),

        _ => {
            error!("Invalid Syscall Id: {}!", syscall_id);
            return -1;
            // panic!("Invalid Syscall Id: {}!", syscall_id);
        }
    }
}<|MERGE_RESOLUTION|>--- conflicted
+++ resolved
@@ -2,12 +2,8 @@
 
 use axfs_os::types::Kstat;
 use flags::{MMAPFlags, TimeSecs, TimeVal, UtsName, WaitFlags, MMAPPROT, TMS};
-<<<<<<< HEAD
+use log::error;
 use fs::*;
-=======
-use fs::{syscall_close, syscall_open, syscall_read};
-use log::error;
->>>>>>> f3aac676
 use mem::{syscall_brk, syscall_mmap, syscall_munmap};
 use task::*;
 
@@ -26,11 +22,8 @@
 #[no_mangle]
 // #[cfg(feature = "user")]
 pub fn syscall(syscall_id: usize, args: [usize; 6]) -> isize {
-<<<<<<< HEAD
     axlog::info!("syscall: {}", get_syscall_name(syscall_id));
     axlog::info!("args: {:?}", args);
-=======
->>>>>>> f3aac676
     match syscall_id {
         SYSCALL_OPENAT => syscall_openat(args[0], args[1] as *const u8, args[2] as usize, args[3] as u8), // args[0] is fd, args[1] is filename, args[2] is flags, args[3] is mode
         SYSCALL_CLOSE => syscall_close(args[0]), // args[0] is fd
