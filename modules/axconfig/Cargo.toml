[package]
name = "axconfig"
version = "0.1.0"
edition = "2021"
authors = ["Yuekai Jia <equation618@gmail.com>"]
description = "Platform-specific constants and parameters for ArceOS"
license = "GPL-3.0-or-later OR Apache-2.0"
homepage = "https://github.com/rcore-os/arceos"
repository = "https://github.com/rcore-os/arceos/tree/main/modules/axconfig"
documentation = "https://rcore-os.github.io/arceos/axconfig/index.html"

[features]
platform-pc-x86 = []
platform-qemu-virt-riscv = []
platform-qemu-virt-aarch64 = []
<<<<<<< HEAD
default = ["platform-qemu-virt-riscv"]
=======
platform-raspi4-aarch64 = []
default = []
>>>>>>> 4e9c267e

[dependencies]
cfg-if = "1.0"

[build-dependencies]
toml_edit = "0.19"
serde = "1.0"<|MERGE_RESOLUTION|>--- conflicted
+++ resolved
@@ -13,12 +13,9 @@
 platform-pc-x86 = []
 platform-qemu-virt-riscv = []
 platform-qemu-virt-aarch64 = []
-<<<<<<< HEAD
+
+platform-raspi4-aarch64 = []
 default = ["platform-qemu-virt-riscv"]
-=======
-platform-raspi4-aarch64 = []
-default = []
->>>>>>> 4e9c267e
 
 [dependencies]
 cfg-if = "1.0"
